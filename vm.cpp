--- conflicted
+++ resolved
@@ -373,11 +373,11 @@
 			o["exec"] = mValue(fev.exportExec());
 			if (!vmExceptionOccured)
 			{
-				o["post"] = mValue(fev.exportState());
-				o["callcreates"] = fev.exportCallCreates();
-				o["out"] = "0x" + toHex(output);
-				fev.push(o, "gas", gas);
-			}
+			o["post"] = mValue(fev.exportState());
+			o["callcreates"] = fev.exportCallCreates();
+			o["out"] = "0x" + toHex(output);
+			fev.push(o, "gas", gas);
+		}
 		}
 		else
 		{
@@ -385,49 +385,45 @@
 			{
 				BOOST_CHECK(!vmExceptionOccured);
 
-				BOOST_REQUIRE(o.count("post") > 0);
-				BOOST_REQUIRE(o.count("callcreates") > 0);
-				BOOST_REQUIRE(o.count("out") > 0);
-				BOOST_REQUIRE(o.count("gas") > 0);
-
-				dev::test::FakeExtVM test;
-				test.importState(o["post"].get_obj());
-				test.importCallCreates(o["callcreates"].get_array());
-
-<<<<<<< HEAD
-            BOOST_CHECK_EQUAL(toInt(o["gas"]), gas);
+			BOOST_REQUIRE(o.count("post") > 0);
+			BOOST_REQUIRE(o.count("callcreates") > 0);
+			BOOST_REQUIRE(o.count("out") > 0);
+			BOOST_REQUIRE(o.count("gas") > 0);
+
+			dev::test::FakeExtVM test;
+			test.importState(o["post"].get_obj());
+			test.importCallCreates(o["callcreates"].get_array());
+
+			checkOutput(output, o);
+
+			BOOST_CHECK_EQUAL(toInt(o["gas"]), gas);
 
 			if (outOfGas)
 				BOOST_CHECK_MESSAGE(gas == 0, "Remaining gas not 0 in out-of-gas state");
-=======
-				checkOutput(output, o);
->>>>>>> a8791151
-
-				BOOST_CHECK_EQUAL(toInt(o["gas"]), gas);
-
-				auto& expectedAddrs = test.addresses;
-				auto& resultAddrs = fev.addresses;
-				for (auto&& expectedPair : expectedAddrs)
+
+			auto& expectedAddrs = test.addresses;
+			auto& resultAddrs = fev.addresses;
+			for (auto&& expectedPair : expectedAddrs)
+			{
+				auto& expectedAddr = expectedPair.first;
+				auto resultAddrIt = resultAddrs.find(expectedAddr);
+				if (resultAddrIt == resultAddrs.end())
+					BOOST_ERROR("Missing expected address " << expectedAddr);
+				else
 				{
-					auto& expectedAddr = expectedPair.first;
-					auto resultAddrIt = resultAddrs.find(expectedAddr);
-					if (resultAddrIt == resultAddrs.end())
-						BOOST_ERROR("Missing expected address " << expectedAddr);
-					else
-					{
-						auto& expectedState = expectedPair.second;
-						auto& resultState = resultAddrIt->second;
-						BOOST_CHECK_MESSAGE(std::get<0>(expectedState) == std::get<0>(resultState), expectedAddr << ": incorrect balance " << std::get<0>(resultState) << ", expected " << std::get<0>(expectedState));
-						BOOST_CHECK_MESSAGE(std::get<1>(expectedState) == std::get<1>(resultState), expectedAddr << ": incorrect txCount " << std::get<1>(resultState) << ", expected " << std::get<1>(expectedState));
-						BOOST_CHECK_MESSAGE(std::get<3>(expectedState) == std::get<3>(resultState), expectedAddr << ": incorrect code");
-
-						checkStorage(std::get<2>(expectedState), std::get<2>(resultState), expectedAddr);
-					}
+					auto& expectedState = expectedPair.second;
+					auto& resultState = resultAddrIt->second;
+					BOOST_CHECK_MESSAGE(std::get<0>(expectedState) == std::get<0>(resultState), expectedAddr << ": incorrect balance " << std::get<0>(resultState) << ", expected " << std::get<0>(expectedState));
+					BOOST_CHECK_MESSAGE(std::get<1>(expectedState) == std::get<1>(resultState), expectedAddr << ": incorrect txCount " << std::get<1>(resultState) << ", expected " << std::get<1>(expectedState));
+					BOOST_CHECK_MESSAGE(std::get<3>(expectedState) == std::get<3>(resultState), expectedAddr << ": incorrect code");
+
+					checkStorage(std::get<2>(expectedState), std::get<2>(resultState), expectedAddr);
 				}
-
-				checkAddresses<std::map<Address, std::tuple<u256, u256, std::map<u256, u256>, bytes> > >(test.addresses, fev.addresses);
-				BOOST_CHECK(test.callcreates == fev.callcreates);
 			}
+
+			checkAddresses<std::map<Address, std::tuple<u256, u256, std::map<u256, u256>, bytes> > >(test.addresses, fev.addresses);
+			BOOST_CHECK(test.callcreates == fev.callcreates);
+		}
 			else	// Exception expected
 				BOOST_CHECK(vmExceptionOccured);
 		}
